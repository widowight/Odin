package log

import "core:runtime"
import "core:fmt"

Log_Allocator_Format :: enum {
	Bytes, // Actual number of bytes.
	Human, // Bytes in human units like bytes, kibibytes, etc. as appropriate.
}

Log_Allocator :: struct {
	allocator: runtime.Allocator,
	level:     Level,
	prefix:    string,
	locked:    bool,
	size_fmt:  Log_Allocator_Format,
}

log_allocator_init :: proc(la: ^Log_Allocator, level: Level, size_fmt := Log_Allocator_Format.Bytes,
                           allocator := context.allocator, prefix := "") {
	la.allocator = allocator
	la.level = level
	la.prefix = prefix
	la.locked = false
	la.size_fmt = size_fmt
}


log_allocator :: proc(la: ^Log_Allocator) -> runtime.Allocator {
	return runtime.Allocator{
		procedure = log_allocator_proc,
		data = la,
	}
}

log_allocator_proc :: proc(allocator_data: rawptr, mode: runtime.Allocator_Mode,
                           size, alignment: int,
                           old_memory: rawptr, old_size: int, location := #caller_location) -> ([]byte, runtime.Allocator_Error)  {
	la := (^Log_Allocator)(allocator_data)

	if context.logger.procedure == nil || la.level < context.logger.lowest_level {
		return la.allocator.procedure(la.allocator.data, mode, size, alignment, old_memory, old_size, location)
	}

	padding := " " if la.prefix != "" else ""

	buf: [256]byte = ---

	if !la.locked {
		la.locked = true
		defer la.locked = false

		switch mode {
		case .Alloc:
			format: string
			switch la.size_fmt {
			case .Bytes: format = "%s%s>>> ALLOCATOR(mode=.Alloc, size=%d, alignment=%d)"
			case .Human: format = "%s%s>>> ALLOCATOR(mode=.Alloc, size=%m, alignment=%d)"
			}
			str := fmt.bprintf(buf[:], format, la.prefix, padding, size, alignment)
			context.logger.procedure(context.logger.data, la.level, str, context.logger.options, location)

		case .Alloc_Non_Zeroed:
			format: string
			switch la.size_fmt {
			case .Bytes: format = "%s%s>>> ALLOCATOR(mode=.Alloc_Non_Zeroed, size=%d, alignment=%d)"
			case .Human: format = "%s%s>>> ALLOCATOR(mode=.Alloc_Non_Zeroed, size=%m, alignment=%d)"
			}
			str := fmt.bprintf(buf[:], format, la.prefix, padding, size, alignment)
			context.logger.procedure(context.logger.data, la.level, str, context.logger.options, location)

		case .Free:
			if old_size != 0 {
				format: string
				switch la.size_fmt {
				case .Bytes: format = "%s%s<<< ALLOCATOR(mode=.Free, ptr=%p, size=%d)"
				case .Human: format = "%s%s<<< ALLOCATOR(mode=.Free, ptr=%p, size=%m)"
				}
				str := fmt.bprintf(buf[:], format, la.prefix, padding, old_memory, old_size)
				context.logger.procedure(context.logger.data, la.level, str, context.logger.options, location)
			} else {
				str := fmt.bprintf(buf[:], "%s%s<<< ALLOCATOR(mode=.Free, ptr=%p)", la.prefix, padding, old_memory)
				context.logger.procedure(context.logger.data, la.level, str, context.logger.options, location)
			}

		case .Free_All:
			str := fmt.bprintf(buf[:], "%s%s<<< ALLOCATOR(mode=.Free_All)", la.prefix, padding)
			context.logger.procedure(context.logger.data, la.level, str, context.logger.options, location)

		case .Resize:
<<<<<<< HEAD
			logf(
				la.level,
				"%s%s>>> ALLOCATOR(mode=.Resize, ptr=%p, old_size=%d, size=%d, alignment=%d)",
				la.prefix, padding, old_memory, old_size, size, alignment,
				location = location,
			)
		case .Resize_Non_Zeroed:
			logf(
				la.level,
				"%s%s>>> ALLOCATOR(mode=.Resize_Non_Zeroed, ptr=%p, old_size=%d, size=%d, alignment=%d)",
				la.prefix, padding, old_memory, old_size, size, alignment,
				location = location,
			)
=======
			format: string
			switch la.size_fmt {
			case .Bytes: format = "%s%s>>> ALLOCATOR(mode=.Resize, ptr=%p, old_size=%d, size=%d, alignment=%d)"
			case .Human: format = "%s%s>>> ALLOCATOR(mode=.Resize, ptr=%p, old_size=%m, size=%m, alignment=%d)"
			}
			str := fmt.bprintf(buf[:], format, la.prefix, padding, old_memory, old_size, size, alignment)
			context.logger.procedure(context.logger.data, la.level, str, context.logger.options, location)

>>>>>>> ea43c030
		case .Query_Features:
			str := fmt.bprintf(buf[:], "%s%sALLOCATOR(mode=.Query_Features)", la.prefix, padding)
			context.logger.procedure(context.logger.data, la.level, str, context.logger.options, location)

		case .Query_Info:
			str := fmt.bprintf(buf[:], "%s%sALLOCATOR(mode=.Query_Info)", la.prefix, padding)
			context.logger.procedure(context.logger.data, la.level, str, context.logger.options, location)
		}
	}

	data, err := la.allocator.procedure(la.allocator.data, mode, size, alignment, old_memory, old_size, location)
	if !la.locked {
		la.locked = true
		defer la.locked = false
		if err != nil {
			str := fmt.bprintf(buf[:], "%s%sALLOCATOR ERROR=%v", la.prefix, padding, err)
			context.logger.procedure(context.logger.data, la.level, str, context.logger.options, location)
		}
	}
	return data, err
}<|MERGE_RESOLUTION|>--- conflicted
+++ resolved
@@ -88,21 +88,6 @@
 			context.logger.procedure(context.logger.data, la.level, str, context.logger.options, location)
 
 		case .Resize:
-<<<<<<< HEAD
-			logf(
-				la.level,
-				"%s%s>>> ALLOCATOR(mode=.Resize, ptr=%p, old_size=%d, size=%d, alignment=%d)",
-				la.prefix, padding, old_memory, old_size, size, alignment,
-				location = location,
-			)
-		case .Resize_Non_Zeroed:
-			logf(
-				la.level,
-				"%s%s>>> ALLOCATOR(mode=.Resize_Non_Zeroed, ptr=%p, old_size=%d, size=%d, alignment=%d)",
-				la.prefix, padding, old_memory, old_size, size, alignment,
-				location = location,
-			)
-=======
 			format: string
 			switch la.size_fmt {
 			case .Bytes: format = "%s%s>>> ALLOCATOR(mode=.Resize, ptr=%p, old_size=%d, size=%d, alignment=%d)"
@@ -111,7 +96,15 @@
 			str := fmt.bprintf(buf[:], format, la.prefix, padding, old_memory, old_size, size, alignment)
 			context.logger.procedure(context.logger.data, la.level, str, context.logger.options, location)
 
->>>>>>> ea43c030
+		case .Resize_Non_Zeroed:
+			format: string
+			switch la.size_fmt {
+			case .Bytes: format = "%s%s>>> ALLOCATOR(mode=.Resize_Non_Zeroed, ptr=%p, old_size=%d, size=%d, alignment=%d)"
+			case .Human: format = "%s%s>>> ALLOCATOR(mode=.Resize_Non_Zeroed, ptr=%p, old_size=%m, size=%m, alignment=%d)"
+			}
+			str := fmt.bprintf(buf[:], format, la.prefix, padding, old_memory, old_size, size, alignment)
+			context.logger.procedure(context.logger.data, la.level, str, context.logger.options, location)
+
 		case .Query_Features:
 			str := fmt.bprintf(buf[:], "%s%sALLOCATOR(mode=.Query_Features)", la.prefix, padding)
 			context.logger.procedure(context.logger.data, la.level, str, context.logger.options, location)
