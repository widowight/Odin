package test_core_json

import "core:encoding/json"
import "core:testing"
import "core:mem/virtual"
import "base:runtime"

@test
parse_json :: proc(t: ^testing.T) {
   
	json_data := `
	{
	  "firstName": "John",
	  "lastName": "Smith",
	  "isAlive": true,
	  "age": 27,
	  "address": {
		"streetAddress": "21 2nd Street",
		"city": "New York",
		"state": "NY",
		"postalCode": "10021-3100"
	  },
	  "phoneNumbers": [
		{
		  "type": "home",
		  "number": "212 555-1234"
		},
		{
		  "type": "office",
		  "number": "646 555-4567"
		}
	  ],
	  "children": [],
	  "spouse": null
	}
	`
   
	val, err := json.parse(transmute([]u8)json_data)
	json.destroy_value(val)
	testing.expectf(t, err == nil, "Expected `json.parse` to return nil, got %v", err)
}

@test
out_of_memory_in_parse_json :: proc(t: ^testing.T) {
	arena: virtual.Arena
	arena_buffer: [256]byte
	arena_init_error := virtual.arena_init_buffer(&arena, arena_buffer[:])
	testing.expectf(t, arena_init_error == nil, "Expected arena initialization to not return error, got: %v\n", arena_init_error)

	context.allocator = virtual.arena_allocator(&arena)
	
	json_data := `
	{
	  "firstName": "John",
	  "lastName": "Smith",
	  "isAlive": true,
	  "age": 27,
	  "address": {
		"streetAddress": "21 2nd Street",
		"city": "New York",
		"state": "NY",
		"postalCode": "10021-3100"
	  },
	  "phoneNumbers": [
		{
		  "type": "home",
		  "number": "212 555-1234"
		},
		{
		  "type": "office",
		  "number": "646 555-4567"
		}
	  ],
	  "children": [],
	  "spouse": null
	}
	`

	val, err := json.parse(transmute([]u8)json_data)
	json.destroy_value(val)

	expected_error := json.Error.Out_Of_Memory
	testing.expectf(t, err == json.Error.Out_Of_Memory, "Expected `json.parse` to fail with %v, got %v", expected_error, err)
}

@test
marshal_json :: proc(t: ^testing.T) {
   
	My_Struct :: struct {
		a: int,
		b: int,
	}
   
	my_struct := My_Struct {
		a = 2,
		b = 5,
	}
   
	data, err := json.marshal(my_struct)
	defer delete(data)
	testing.expectf(t, err == nil, "Expected `json.marshal` to return nil, got %v", err)
}

PRODUCTS := `
{
	"cash":     "0",
	"products": [
		{
			"name": "Cog\nCola",
			"cost":  "3",
			"owned": "1",

			"profit": "4",
			"seconds": 3,
			"multiplier": 1,
			"auto_click": false
		},
		{
			"name": "gingerBeer",
			"cost":  "9",
			"owned": "0",

			"profit": "16",
			"seconds": 5,
			"multiplier": 1,
			"auto_click": false
		},
		{
			"name": "Coffee",
			"cost":  "27",
			"owned": "0",

			"profit": "64",
			"seconds": 7,
			"multiplier": 1,
			"auto_click": false
		},
		{
			"name": "Haggis",
			"cost":  "81",
			"owned": "0",

			"profit": "256",
			"seconds": 11,
			"multiplier": 1,
			"auto_click": false
		},
		{
			"name": "Lasagna",
			"cost":  "243",
			"owned": "0",

			"profit": "1024",
			"seconds": 13,
			"multiplier": 1,
			"auto_click": false
		},
		{
			"name": "Asparagus",
			"cost":  "729",
			"owned": "0",

			"profit": "4096",
			"seconds": 17,
			"multiplier": 1,
			"auto_click": false
		},
		{
			"name": "Yorkshire Pudding",
			"cost":  "2187",
			"owned": "0",

			"profit": "16384",
			"seconds": 19,
			"multiplier": 1,
			"auto_click": false
		},
		{
			"name": "Salmon Wrap",
			"cost":  "6561",
			"owned": "0",

			"profit": "65536",
			"seconds": 23,
			"multiplier": 1,
			"auto_click": false
		},
		{
			"name": "Poke Bowl",
			"cost":  "19683",
			"owned": "0",

			"profit": "262144",
			"seconds": 29,
			"multiplier": 1,
			"auto_click": false
		},
		{
			"name": "Chili Con Carne",
			"cost":  "59049",
			"owned": "0",

			"profit": "1048576",
			"seconds": 59,
			"multiplier": 1,
			"auto_click": false
		},
	],
}
`

original_data := Game_Marshal{
	cash = "0",
	products = {
		{
			name       = "Cog\nCola",
			cost       = "3",
			owned      = "1",
			profit     = "4",
			seconds    = 3,
			multiplier = 1,
			auto_click = false,
		},
		{
			name       = "gingerBeer",
			cost       = "9",
			owned      = "0",
			profit     = "16",
			seconds    = 5,
			multiplier = 1,
			auto_click = false,
		},
		{
			name       = "Coffee",
			cost       = "27",
			owned      = "0",
			profit     = "64",
			seconds    = 7,
			multiplier = 1,
			auto_click = false,
		},
		{
			name       = "Haggis",
			cost       = "81",
			owned      = "0",
			profit     = "256",
			seconds    = 11,
			multiplier = 1,
			auto_click = false,
		},
		{
			name       = "Lasagna",
			cost       = "243",
			owned      = "0",
			profit     = "1024",
			seconds    = 13,
			multiplier = 1,
			auto_click = false,
		},
		{
			name       = "Asparagus",
			cost       = "729",
			owned      = "0",
			profit     = "4096",
			seconds    = 17,
			multiplier = 1,
			auto_click = false,
		},
		{
			name       = "Yorkshire Pudding",
			cost       = "2187",
			owned      = "0",
			profit     = "16384",
			seconds    = 19,
			multiplier = 1,
			auto_click = false,
		},
		{
			name       = "Salmon Wrap",
			cost       = "6561",
			owned      = "0",
			profit     = "65536",
			seconds    = 23,
			multiplier = 1,
			auto_click = false,
		},
		{
			name       = "Poke Bowl",
			cost       = "19683",
			owned      = "0",
			profit     = "262144",
			seconds    = 29,
			multiplier = 1,
			auto_click = false,
		},
		{
			name       = "Chili Con Carne",
			cost       = "59049",
			owned      = "0",
			profit     = "1048576",
			seconds    = 59,
			multiplier = 1,
			auto_click = false,
		},
	},
}

Product_Marshal :: struct {
	name:       cstring,
	owned:      string,

	cost:       string,

	profit:     string,
	seconds:    int,
	multiplier: int,

	auto_click: bool,
}

Game_Marshal :: struct {
	cash:     string,
	products: []Product_Marshal,
}

cleanup :: proc(g: Game_Marshal) {
	for p in g.products {
		delete(p.name)
		delete(p.owned)
		delete(p.cost)
		delete(p.profit)
	}
	delete(g.products)
	delete(g.cash)
}

@test
unmarshal_json :: proc(t: ^testing.T) {
	g: Game_Marshal
	err := json.unmarshal(transmute([]u8)PRODUCTS, &g, json.DEFAULT_SPECIFICATION)
	defer cleanup(g)

	testing.expectf(t, err == nil,                                     "Expected `json.unmarshal` to return nil, got %v", err)
	testing.expectf(t, len(g.products) == len(original_data.products), "Expected %v products to have been unmarshaled, got %v", len(original_data.products), len(g.products))
	testing.expectf(t, original_data.cash == g.cash,                   "Expected cash to have been unmarshaled as %v, got %v", original_data.cash, g.cash)

	for p, i in g.products {
		testing.expect(t, p == original_data.products[i], "Producted unmarshaled improperly")
	}
}

@test
surrogate :: proc(t: ^testing.T) {
	input := `+ + * 😃 - /`

	out, err := json.marshal(input)
	defer delete(out)
	testing.expectf(t, err == nil,    "Expected `json.marshal(%q)` to return a nil error, got %v", input, err)

	back: string
	uerr := json.unmarshal(out, &back)
	defer delete(back)
	testing.expectf(t, uerr == nil,   "Expected `json.unmarshal(%q)` to return a nil error, got %v", string(out), uerr)
	testing.expectf(t, back == input, "Expected `json.unmarshal(%q)` to return %q, got %v", string(out), input, uerr)
}

@test
utf8_string_of_multibyte_characters :: proc(t: ^testing.T) {
	val, err := json.parse_string(`"🐛✅"`)
	defer json.destroy_value(val)
	testing.expectf(t, err == nil, "Expected `json.parse` to return nil, got %v", err)
}

@test
<<<<<<< HEAD
map_with_integer_keys :: proc(t: ^testing.T) {
	my_map := make(map[i32]string)
	defer delete_map(my_map)

	my_map[-1] = "a"
	my_map[0] = "b"
	my_map[42] = "c"
	my_map[99999999] = "d"

	marshaled_data, marshal_err := json.marshal(my_map)
	defer delete(marshaled_data)
	
	testing.expectf(t, marshal_err == nil, "Expected `json.marshal` to return nil error, got %v", marshal_err)

	my_map2 := make(map[i32]string)
	defer delete_map(my_map2)

	unmarshal_err := json.unmarshal(marshaled_data, &my_map2)
	defer for key, item in my_map2 {
		runtime.delete_string(item)
	}
	testing.expectf(t, unmarshal_err == nil, "Expected `json.unmarshal` to return nil, got %v", unmarshal_err)

	testing.expectf(t, len(my_map) == len(my_map2), "Expected %v map items to have been unmarshaled, got %v", len(my_map), len(my_map2))

	for key, item in my_map {
		testing.expectf(t, key in my_map2, "Expected key %v to be present in unmarshaled map", key)
		
		if key in my_map2 {
			testing.expectf(t, runtime.string_eq(item, my_map2[key]), "Expected value %s to be present in unmarshaled map", key)
		}
	}
=======
struct_with_ignore_tags :: proc(t: ^testing.T) {
	My_Struct :: struct {
		a: string `json:"-"`,
	}

	my_struct := My_Struct{
		a = "test",
	}

	my_struct_marshaled, marshal_err := json.marshal(my_struct)
	defer delete(my_struct_marshaled)

	testing.expectf(t, marshal_err == nil, "Expected `json.marshal` to return nil error, got %v", marshal_err)

	my_struct_json := transmute(string)my_struct_marshaled
	expected_json := `{}`

	testing.expectf(t, expected_json == my_struct_json, "Expected `json.marshal` to return %s, got %s", expected_json, my_struct_json)
>>>>>>> e7d37607
}<|MERGE_RESOLUTION|>--- conflicted
+++ resolved
@@ -372,7 +372,27 @@
 }
 
 @test
-<<<<<<< HEAD
+struct_with_ignore_tags :: proc(t: ^testing.T) {
+	My_Struct :: struct {
+		a: string `json:"-"`,
+	}
+
+	my_struct := My_Struct{
+		a = "test",
+	}
+
+	my_struct_marshaled, marshal_err := json.marshal(my_struct)
+	defer delete(my_struct_marshaled)
+
+	testing.expectf(t, marshal_err == nil, "Expected `json.marshal` to return nil error, got %v", marshal_err)
+
+	my_struct_json := transmute(string)my_struct_marshaled
+	expected_json := `{}`
+
+	testing.expectf(t, expected_json == my_struct_json, "Expected `json.marshal` to return %s, got %s", expected_json, my_struct_json)
+}
+
+@test
 map_with_integer_keys :: proc(t: ^testing.T) {
 	my_map := make(map[i32]string)
 	defer delete_map(my_map)
@@ -405,24 +425,4 @@
 			testing.expectf(t, runtime.string_eq(item, my_map2[key]), "Expected value %s to be present in unmarshaled map", key)
 		}
 	}
-=======
-struct_with_ignore_tags :: proc(t: ^testing.T) {
-	My_Struct :: struct {
-		a: string `json:"-"`,
-	}
-
-	my_struct := My_Struct{
-		a = "test",
-	}
-
-	my_struct_marshaled, marshal_err := json.marshal(my_struct)
-	defer delete(my_struct_marshaled)
-
-	testing.expectf(t, marshal_err == nil, "Expected `json.marshal` to return nil error, got %v", marshal_err)
-
-	my_struct_json := transmute(string)my_struct_marshaled
-	expected_json := `{}`
-
-	testing.expectf(t, expected_json == my_struct_json, "Expected `json.marshal` to return %s, got %s", expected_json, my_struct_json)
->>>>>>> e7d37607
 }